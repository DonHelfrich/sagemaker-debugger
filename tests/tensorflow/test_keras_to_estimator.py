--- conflicted
+++ resolved
@@ -2,10 +2,7 @@
 import tensorflow as tf
 import tensorflow_datasets as tfds
 from tests.constants import TEST_DATASET_S3_PATH
-<<<<<<< HEAD
 from tests.utils import use_s3_datasets
-=======
->>>>>>> fdd01d6a
 
 # First Party
 from smdebug.tensorflow import EstimatorHook, modes
@@ -22,16 +19,11 @@
 
     def input_fn():
         split = tfds.Split.TRAIN
-<<<<<<< HEAD
         if use_s3_datasets():
             data_dir = TEST_DATASET_S3_PATH
         else:
             data_dir = None
         dataset = tfds.load("iris", data_dir=data_dir, split=split, as_supervised=True)
-
-=======
-        dataset = tfds.load("iris", data_dir=TEST_DATASET_S3_PATH, split=split, as_supervised=True)
->>>>>>> fdd01d6a
         dataset = dataset.map(lambda features, labels: ({"dense_input": features}, labels))
         dataset = dataset.batch(32).repeat()
         return dataset
