"""
This file is temporary, for testing with 2.X.
We'll need to integrate a more robust testing pipeline and make this part of pytest
before pushing to master.

This was tested with TensorFlow 2.1, by running
`python tests/tensorflow2/test_keras.py` from the main directory.
"""
# Standard Library
import time

# Third Party
import pytest
import tensorflow.compat.v2 as tf
import tensorflow_datasets as tfds
from tests.tensorflow2.utils import is_tf_2_2
from tests.tensorflow.utils import create_trial_fast_refresh

# First Party
import smdebug.tensorflow as smd
from smdebug.core.access_layer import has_training_ended
from smdebug.core.collection import CollectionKeys
from smdebug.core.json_config import CONFIG_FILE_PATH_ENV_STR
from smdebug.core.modes import ModeKeys
from smdebug.core.reduction_config import ALLOWED_NORMS, ALLOWED_REDUCTIONS
from smdebug.exceptions import TensorUnavailableForStep
from smdebug.tensorflow import ReductionConfig, SaveConfig


def helper_keras_fit(
    trial_dir,
    save_all=False,
    include_collections=None,
    reduction_config=None,
    save_config=None,
    hook=None,
    eager=True,
    steps=None,
    add_callbacks=None,
    run_eagerly=False,
):
    if not eager:
        tf.compat.v1.disable_eager_execution()

    mnist = tf.keras.datasets.mnist
    (x_train, y_train), (x_test, y_test) = mnist.load_data()
    x_train, x_test = x_train / 255, x_test / 255

    model = tf.keras.models.Sequential(
        [
            tf.keras.layers.Flatten(input_shape=(28, 28)),
            tf.keras.layers.Dense(128, activation="relu"),
            tf.keras.layers.Dropout(0.2),
            tf.keras.layers.Dense(10, activation="softmax"),
        ]
    )

    if hook is None:
        if save_config is None:
            save_config = SaveConfig(save_interval=3)

        hook = smd.KerasHook(
            trial_dir,
            save_config=save_config,
            save_all=save_all,
            include_collections=include_collections,
            reduction_config=reduction_config,
        )

        if not save_all and include_collections is not None:
            for cname in hook.include_collections:
                if cname not in include_collections:
                    hook.get_collection(cname).save_config = SaveConfig(end_step=0)

    opt = tf.keras.optimizers.Adam()

    opt = hook.wrap_optimizer(opt)
    model.compile(
        optimizer=opt,
        loss="sparse_categorical_crossentropy",
        metrics=["accuracy"],
        run_eagerly=run_eagerly,
    )
    hooks = []
    if add_callbacks:
        if "tensorboard" in add_callbacks:
            hooks.append(
                tf.keras.callbacks.TensorBoard(
                    log_dir="/tmp/logs", histogram_freq=1, write_grads=True, write_images=True
                )
            )
    hooks.append(hook)

    if steps is None:
        steps = ["train"]
    for step in steps:
        if step == "train":
            model.fit(x_train, y_train, epochs=1, steps_per_epoch=10, callbacks=hooks, verbose=0)
        elif step == "eval":
            model.evaluate(x_test, y_test, steps=10, callbacks=hooks, verbose=0)
        elif step == "predict":
            model.predict(x_test[:100], callbacks=hooks, verbose=0)

    hook.close()


def helper_keras_gradtape(
    trial_dir,
    save_all=False,
    include_collections=None,
    reduction_config=None,
    save_config=None,
    hook=None,
    batch_size=64,
    persistent=False,
):
    mnist = tf.keras.datasets.mnist
    (x_train, y_train), _ = mnist.load_data()
    dataset = tf.data.Dataset.from_tensor_slices(
        (tf.cast(x_train[..., tf.newaxis] / 255, tf.float32), tf.cast(y_train, tf.int64))
    )
    dataset = dataset.shuffle(1000).batch(batch_size)

    model = tf.keras.models.Sequential(
        [
            # WA for TF issue https://github.com/tensorflow/tensorflow/issues/36279
            tf.keras.layers.Flatten(input_shape=(28, 28, 1)),
            tf.keras.layers.Dense(128, activation="relu"),
            tf.keras.layers.Dropout(0.2),
            tf.keras.layers.Dense(10, activation="softmax"),
        ]
    )

    if hook is None:
        if save_config is None:
            save_config = SaveConfig(save_interval=3)

        hook = smd.KerasHook(
            trial_dir,
            save_config=save_config,
            save_all=save_all,
            include_collections=include_collections,
            reduction_config=reduction_config,
        )

        if not save_all and include_collections is not None:
            for cname in hook.include_collections:
                if cname not in include_collections:
                    hook.get_collection(cname).save_config = SaveConfig(end_step=0)

    opt = tf.keras.optimizers.Adam()
    hook.wrap_optimizer(opt)

    cce = tf.keras.losses.CategoricalCrossentropy(from_logits=True)
    train_acc_metric = tf.keras.metrics.SparseCategoricalAccuracy()

    n_epochs = 1
    for epoch in range(n_epochs):
        for data, labels in dataset:
            dataset_labels = labels
            labels = tf.one_hot(labels, depth=10)
            with hook.wrap_tape(tf.GradientTape(persistent=persistent)) as tape:
                logits = model(data, training=True)  # (32,10)
                loss_value = cce(labels, logits)
            grads = tape.gradient(loss_value, model.variables)

            # By default, the resources held by a GradientTape are released as
            # soon as GradientTape.gradient() method is called. To compute
            # multiple gradients over the same computation, create a persistent
            # gradient tape. This allows multiple calls to the gradient() method
            # as resources are released when the tape object is garbage collected.
            if persistent:
                _ = tape.gradient(loss_value, model.variables)
            opt.apply_gradients(zip(grads, model.variables))
            acc = train_acc_metric(dataset_labels, logits)
            hook.record_tensor_value(tensor_name="accuracy", tensor_value=acc)
        train_acc_metric.reset_states()

    hook.close()


@pytest.mark.skip_if_non_eager
@pytest.mark.slow
@pytest.mark.parametrize("saveall", [True, False])
def test_keras_gradtape(out_dir, saveall):
    """
    Test save all and save default collection
    """
    hook = smd.KerasHook(out_dir=out_dir, save_all=saveall, save_config=SaveConfig(save_interval=3))
    helper_keras_gradtape(trial_dir=out_dir, hook=hook)

    trial = smd.create_trial(path=out_dir)
    if saveall:  # save losses, metrics, weights, biases
        assert len(trial.tensor_names()) == 15
        assert len(trial.tensor_names(collection=CollectionKeys.BIASES)) == 2
        assert len(trial.tensor_names(collection=CollectionKeys.WEIGHTS)) == 2
        assert len(trial.tensor_names(collection=CollectionKeys.OPTIMIZER_VARIABLES)) == 5
    else:  # save the default losses and metrics
        assert len(trial.tensor_names()) == 2
    assert len(trial.tensor_names(collection=CollectionKeys.LOSSES)) == 1
    assert len(trial.tensor_names(collection=CollectionKeys.METRICS)) == 1


@pytest.mark.skip_if_non_eager
@pytest.mark.slow
def test_gradtape_base_reductions(out_dir):
    """
    Test reduction config
    """
    helper_keras_gradtape(
        trial_dir=out_dir,
        include_collections=[CollectionKeys.WEIGHTS, CollectionKeys.METRICS, CollectionKeys.LOSSES],
        reduction_config=ReductionConfig(norms=ALLOWED_NORMS, reductions=ALLOWED_REDUCTIONS),
    )
    tr = create_trial_fast_refresh(out_dir)
    weight_name = tr.tensor_names(collection=CollectionKeys.WEIGHTS)[0]
    try:
        tr.tensor(weight_name).value(0)
        assert False
    except TensorUnavailableForStep:
        assert tr.tensor(weight_name).reduction_value(0, "l1") is not None
        assert len(tr.tensor(weight_name).reduction_values(0)) == len(ALLOWED_REDUCTIONS) + len(
            ALLOWED_NORMS
        )

    loss_name = tr.tensor_names(collection=CollectionKeys.LOSSES)[0]
    assert tr.tensor(loss_name).value(0) is not None

    metric_name = tr.tensor_names(collection=CollectionKeys.METRICS)[0]
    assert tr.tensor(metric_name).value(0) is not None


@pytest.mark.skip_if_non_eager
@pytest.mark.slow
def test_gradtape_collection_reductions(out_dir):
    """
    Test reduction config for weights collection
    """
    hook = smd.KerasHook(
        out_dir,
        save_config=SaveConfig(save_interval=3),
        include_collections=[CollectionKeys.WEIGHTS, CollectionKeys.BIASES],
    )
    hook.get_collection(CollectionKeys.WEIGHTS).reduction_config = ReductionConfig(norms=["l1"])
    helper_keras_gradtape(out_dir, hook=hook)

    tr = create_trial_fast_refresh(out_dir)
    weight_name = tr.tensor_names(collection=CollectionKeys.WEIGHTS)[0]
    bias_name = tr.tensor_names(collection=CollectionKeys.BIASES)[0]

    assert tr.tensor(bias_name).value(0) is not None
    try:
        tr.tensor(weight_name).value(0)
        assert False
    except TensorUnavailableForStep:
        assert tr.tensor(weight_name).reduction_value(0, "l1") is not None


@pytest.mark.skip_if_non_eager
@pytest.mark.slow
def test_gradtape_include_regex(out_dir):
    """
    Test custom collection with regex
    """
    hook = smd.KerasHook(
        out_dir, save_config=SaveConfig(save_interval=9), include_collections=["custom_coll"]
    )
    hook.get_collection("custom_coll").include("dense")
    helper_keras_gradtape(out_dir, hook=hook, save_config=SaveConfig(save_interval=9))

    tr = create_trial_fast_refresh(out_dir)
    tnames = tr.tensor_names(collection="custom_coll")

    assert len(tnames) == 8
    for tname in tnames:
        assert tr.tensor(tname).value(0) is not None


@pytest.mark.skip_if_non_eager
@pytest.mark.slow
def test_gradtape_training_end(out_dir):
    """
    Verify enf of training file
    """
    helper_keras_gradtape(out_dir, include_collections=[CollectionKeys.OUTPUTS])
    assert has_training_ended(out_dir) is True


@pytest.mark.skip_if_non_eager
@pytest.mark.slow
def test_gradtape_weights_collections(out_dir):
    """
    This test ensures that a training script written with GradientTape
    handles the case where only weight and default collections are saved.
    The aim is to distinguish between weights and biases.
    """
    hook = smd.KerasHook(
        out_dir,
        save_config=SaveConfig(save_interval=3),
        include_collections=[CollectionKeys.WEIGHTS],
    )

    helper_keras_gradtape(out_dir, hook=hook)

    trial = smd.create_trial(path=out_dir)
    # can't save gradients in TF 2.x
    assert len(trial.tensor_names()) == 4
    assert len(trial.tensor_names(collection=CollectionKeys.BIASES)) == 0
    assert len(trial.tensor_names(collection=CollectionKeys.WEIGHTS)) == 2
    assert len(trial.tensor_names(collection=CollectionKeys.LOSSES)) == 1
    assert len(trial.tensor_names(collection=CollectionKeys.METRICS)) == 1


@pytest.mark.skip_if_non_eager
@pytest.mark.slow
def test_gradtape_include_collections(out_dir):
    """
    This test ensures that a training script written with GradientTape
    handles the case where hook config contains all collections mentioned
    through include collections
    """
    include_collections = [
        CollectionKeys.WEIGHTS,
        CollectionKeys.BIASES,
        CollectionKeys.GRADIENTS,
        CollectionKeys.LOSSES,
        CollectionKeys.OUTPUTS,
        CollectionKeys.METRICS,
        CollectionKeys.OPTIMIZER_VARIABLES,
    ]
    save_config = SaveConfig(save_interval=3)
    hook = smd.KerasHook(
        out_dir,
        save_config=save_config,
        include_collections=include_collections,
        reduction_config=ReductionConfig(norms=ALLOWED_NORMS, reductions=ALLOWED_REDUCTIONS),
    )
    helper_keras_gradtape(out_dir, hook=hook)

    trial = smd.create_trial(path=out_dir)
    # can't save gradients in TF 2.x
    assert len(trial.tensor_names()) == 15
    assert len(trial.tensor_names(collection=CollectionKeys.GRADIENTS)) == 4
    assert len(trial.tensor_names(collection=CollectionKeys.OPTIMIZER_VARIABLES)) == 5
    assert len(trial.tensor_names(collection=CollectionKeys.BIASES)) == 2
    assert len(trial.tensor_names(collection=CollectionKeys.WEIGHTS)) == 2
    assert len(trial.tensor_names(collection=CollectionKeys.LOSSES)) == 1
    assert len(trial.tensor_names(collection=CollectionKeys.METRICS)) == 1


@pytest.mark.skip_if_non_eager
@pytest.mark.slow
def test_gradtape_hook_from_json(out_dir, monkeypatch):
    """
    This test ensures that a training script written with GradientTape
    handles the case where hook config is provided through a JSON and saves
    only weights and losses
    """
    monkeypatch.setenv(
        CONFIG_FILE_PATH_ENV_STR,
        "tests/tensorflow/hooks/test_json_configs/test_collection_defaults.json",
    )
    hook = smd.KerasHook.create_from_json_file()
    helper_keras_gradtape(out_dir, hook=hook)

    trial = smd.create_trial(path=out_dir)
    # can't save gradients in TF 2.x
    assert len(trial.tensor_names()) == 4
    assert len(trial.tensor_names(collection=CollectionKeys.BIASES)) == 0
    assert len(trial.tensor_names(collection=CollectionKeys.WEIGHTS)) == 2
    assert len(trial.tensor_names(collection=CollectionKeys.LOSSES)) == 1
    assert len(trial.tensor_names(collection=CollectionKeys.METRICS)) == 1


@pytest.mark.skip_if_non_eager
@pytest.mark.slow
@pytest.mark.parametrize("saveall", [True, False])
def test_gradtape_persistent(out_dir, saveall):
    """
    Test save all and save default collection
    """
    hook = smd.KerasHook(out_dir=out_dir, save_all=saveall, save_config=SaveConfig(save_interval=3))
    helper_keras_gradtape(trial_dir=out_dir, hook=hook, persistent=True)

    trial = smd.create_trial(path=out_dir)
    if saveall:  # save losses, metrics, weights, biases
        assert len(trial.tensor_names()) == 15
        assert len(trial.tensor_names(collection=CollectionKeys.BIASES)) == 2
        assert len(trial.tensor_names(collection=CollectionKeys.WEIGHTS)) == 2
        assert len(trial.tensor_names(collection=CollectionKeys.OPTIMIZER_VARIABLES)) == 5
    else:  # save the default losses and metrics
        assert len(trial.tensor_names()) == 2
    assert len(trial.tensor_names(collection=CollectionKeys.LOSSES)) == 1
    assert len(trial.tensor_names(collection=CollectionKeys.METRICS)) == 1


@pytest.mark.slow
@pytest.mark.parametrize("saveall", [True, False])
def test_keras_fit(out_dir, tf_eager_mode, saveall):
    hook = smd.KerasHook(out_dir=out_dir, save_all=saveall)
    ts = time.time()
    hook.save_scalar("foobar", 1, sm_metric=True, timestamp=ts)
    scalars_to_be_saved = dict()
    scalars_to_be_saved["scalar/foobar"] = (ts, 0)
    helper_keras_fit(
        trial_dir=out_dir,
        hook=hook,
        run_eagerly=tf_eager_mode,
        steps=["train", "eval", "predict", "train"],
    )

    trial = smd.create_trial(path=out_dir)
    # can't save gradients in TF 2.x eager mode
    if saveall:  # save losses, metrics, weights, biases, scalar
        if tf_eager_mode:
            assert len(trial.tensor_names()) == (13 if is_tf_2_2() else 14)
        else:
            assert len(trial.tensor_names()) == 21
        assert len(trial.tensor_names(collection=CollectionKeys.BIASES)) == 2
        assert len(trial.tensor_names(collection=CollectionKeys.WEIGHTS)) == 2
        assert len(trial.tensor_names(collection=CollectionKeys.OPTIMIZER_VARIABLES)) == 5
        assert (
            len(
                trial.tensor_names(
                    collection=CollectionKeys.OPTIMIZER_VARIABLES, mode=ModeKeys.EVAL
                )
            )
            == 0,
            "No Optimizer Variables Should be Saved in EVAL Mode",
        )
    else:  # save the default losses and metrics
        assert len(trial.tensor_names()) == (4 if is_tf_2_2() and tf_eager_mode else 5)
    assert len(trial.tensor_names(collection=CollectionKeys.LOSSES)) == 1
    assert len(trial.tensor_names(collection=CollectionKeys.METRICS)) == (
        2 if is_tf_2_2() and tf_eager_mode else 3
    )
    for tname in trial.tensor_names():
        assert trial.tensor(tname).value(0) is not None


@pytest.mark.slow
def test_base_reductions(out_dir, tf_eager_mode):
    helper_keras_fit(
        trial_dir=out_dir,
        include_collections=[CollectionKeys.WEIGHTS, CollectionKeys.METRICS, CollectionKeys.LOSSES],
        reduction_config=ReductionConfig(norms=ALLOWED_NORMS, reductions=ALLOWED_REDUCTIONS),
        run_eagerly=tf_eager_mode,
    )
    tr = create_trial_fast_refresh(out_dir)
    weight_name = tr.tensor_names(collection=CollectionKeys.WEIGHTS)[0]
    try:
        tr.tensor(weight_name).value(0)
        assert False
    except TensorUnavailableForStep:
        assert tr.tensor(weight_name).reduction_value(0, "l1") is not None
        assert len(tr.tensor(weight_name).reduction_values(0)) == len(ALLOWED_REDUCTIONS) + len(
            ALLOWED_NORMS
        )

    loss_name = tr.tensor_names(collection=CollectionKeys.LOSSES)[0]
    assert tr.tensor(loss_name).value(0) is not None

    metric_name = tr.tensor_names(collection=CollectionKeys.METRICS)[0]
    assert tr.tensor(metric_name).value(0) is not None


@pytest.mark.slow
def test_collection_reductions(out_dir, tf_eager_mode):
    hook = smd.KerasHook(
        out_dir,
        save_config=SaveConfig(save_interval=3),
        include_collections=[CollectionKeys.WEIGHTS, CollectionKeys.BIASES],
    )
    hook.get_collection(CollectionKeys.WEIGHTS).reduction_config = ReductionConfig(norms=["l1"])
    helper_keras_fit(out_dir, hook=hook, steps=["train"], eager=tf_eager_mode)

    tr = create_trial_fast_refresh(out_dir)
    weight_name = tr.tensor_names(collection=CollectionKeys.WEIGHTS)[0]
    bias_name = tr.tensor_names(collection=CollectionKeys.BIASES)[0]

    assert tr.tensor(bias_name).value(0) is not None
    try:
        tr.tensor(weight_name).value(0)
        assert False
    except TensorUnavailableForStep:
        assert tr.tensor(weight_name).reduction_value(0, "l1") is not None


@pytest.mark.slow
def test_include_regex(out_dir, tf_eager_mode):
    hook = smd.KerasHook(
        out_dir, save_config=SaveConfig(save_interval=9), include_collections=["custom_coll"]
    )
    hook.get_collection("custom_coll").include("dense")
    helper_keras_fit(
        out_dir,
        hook=hook,
        save_config=SaveConfig(save_interval=9),
        steps=["train"],
        run_eagerly=tf_eager_mode,
    )

    tr = create_trial_fast_refresh(out_dir)
    tnames = tr.tensor_names(collection="custom_coll")

    if tf_eager_mode:
        assert len(tnames) == 4
    else:
        assert len(tnames) == 8
    for tname in tnames:
        assert tr.tensor(tname).value(0) is not None


@pytest.mark.skip_if_non_eager
@pytest.mark.slow
def test_clash_with_tb_callback(out_dir):
    # this test cannot be run in non-eager mode
    helper_keras_fit(
        out_dir,
        save_config=SaveConfig(save_interval=9),
        steps=["train"],
        include_collections=[
            CollectionKeys.WEIGHTS,
            CollectionKeys.BIASES,
            CollectionKeys.LOSSES,
            CollectionKeys.METRICS,
        ],
        add_callbacks=["tensorboard"],
    )
    tr = create_trial_fast_refresh(out_dir)
    assert len(tr.tensor_names()) == (7 if is_tf_2_2() else 8)


@pytest.mark.slow
def test_training_end(out_dir, tf_eager_mode):
    helper_keras_fit(
        out_dir,
        include_collections=[CollectionKeys.OUTPUTS],
        steps=["train"],
        run_eagerly=tf_eager_mode,
    )
    assert has_training_ended(out_dir) is True


@pytest.mark.slow
def test_weights_collections(out_dir, tf_eager_mode):
    hook = smd.KerasHook(
        out_dir,
        save_config=SaveConfig(save_interval=3),
        include_collections=[CollectionKeys.WEIGHTS],
    )

    helper_keras_fit(out_dir, hook=hook, steps=["train"], run_eagerly=tf_eager_mode)

    trial = smd.create_trial(path=out_dir)
    # can't save gradients in TF 2.x
    assert len(trial.tensor_names()) == (5 if is_tf_2_2() and tf_eager_mode else 6)
    assert len(trial.tensor_names(collection=CollectionKeys.BIASES)) == 0
    assert len(trial.tensor_names(collection=CollectionKeys.WEIGHTS)) == 2
    assert len(trial.tensor_names(collection=CollectionKeys.LOSSES)) == 1
    assert len(trial.tensor_names(collection=CollectionKeys.METRICS)) == (
        2 if is_tf_2_2() and tf_eager_mode else 3
    )


@pytest.mark.slow
def test_include_collections(out_dir, tf_eager_mode):
    include_collections = [
        CollectionKeys.WEIGHTS,
        CollectionKeys.BIASES,
        CollectionKeys.GRADIENTS,
        CollectionKeys.LOSSES,
        CollectionKeys.OUTPUTS,
        CollectionKeys.METRICS,
        CollectionKeys.OPTIMIZER_VARIABLES,
        "custom_optimizer_variables",
    ]
    save_config = SaveConfig(save_interval=3)
    hook = smd.KerasHook(
        out_dir,
        save_config=save_config,
        include_collections=include_collections,
        reduction_config=ReductionConfig(norms=ALLOWED_NORMS, reductions=ALLOWED_REDUCTIONS),
    )
    hook.get_collection("custom_optimizer_variables").include("Adam")
    helper_keras_fit(
        out_dir, hook=hook, steps=["train", "eval", "predict"], run_eagerly=tf_eager_mode
    )

    trial = smd.create_trial(path=out_dir)
    # can't save gradients in TF 2.x
    if tf_eager_mode:
        assert len(trial.tensor_names()) == (12 if is_tf_2_2() else 13)
    else:
        assert len(trial.tensor_names()) == 18
        assert len(trial.tensor_names(collection=CollectionKeys.GRADIENTS)) == 4
    assert len(trial.tensor_names(collection=CollectionKeys.OPTIMIZER_VARIABLES)) == 5
    assert len(trial.tensor_names(collection="custom_optimizer_variables")) == 5
    assert len(trial.tensor_names(collection=CollectionKeys.BIASES)) == 2
    assert len(trial.tensor_names(collection=CollectionKeys.WEIGHTS)) == 2
    assert len(trial.tensor_names(collection=CollectionKeys.LOSSES)) == 1
    assert len(trial.tensor_names(collection=CollectionKeys.METRICS)) == (
        2 if is_tf_2_2() and tf_eager_mode else 3
    )


@pytest.mark.slow
def test_include_only_custom_collection(out_dir, tf_eager_mode):
    include_collections = ["custom_optimizer_variables"]
    save_config = SaveConfig(save_interval=3)
    hook = smd.KerasHook(
        out_dir,
        save_config=save_config,
        include_collections=include_collections,
        reduction_config=ReductionConfig(norms=ALLOWED_NORMS, reductions=ALLOWED_REDUCTIONS),
    )
    hook.get_collection("custom_optimizer_variables").include("Adam")
    helper_keras_fit(
        out_dir, hook=hook, steps=["train", "eval", "predict"], run_eagerly=tf_eager_mode
    )

    trial = smd.create_trial(path=out_dir)
    assert len(trial.tensor_names()) == (8 if is_tf_2_2() and tf_eager_mode else 9)
    assert len(trial.tensor_names(collection="custom_optimizer_variables")) == 5


@pytest.mark.slow
def test_hook_from_json(out_dir, tf_eager_mode, monkeypatch):
    monkeypatch.setenv(
        CONFIG_FILE_PATH_ENV_STR,
        "tests/tensorflow/hooks/test_json_configs/test_collection_defaults.json",
    )
    hook = smd.KerasHook.create_from_json_file()
    helper_keras_fit(out_dir, hook=hook, steps=["train"], run_eagerly=tf_eager_mode)

    trial = smd.create_trial(path=out_dir)
    # can't save gradients in TF 2.x
    assert len(trial.tensor_names()) == (5 if is_tf_2_2() and tf_eager_mode else 6)
    assert len(trial.tensor_names(collection=CollectionKeys.BIASES)) == 0
    assert len(trial.tensor_names(collection=CollectionKeys.WEIGHTS)) == 2
    assert len(trial.tensor_names(collection=CollectionKeys.LOSSES)) == 1
    assert len(trial.tensor_names(collection=CollectionKeys.METRICS)) == (
        2 if is_tf_2_2() and tf_eager_mode else 3
    )


@pytest.mark.skip_if_non_eager
def test_keras_fit_pure_eager(out_dir, tf_eager_mode):
    """
    Test save all and save default collection in fit() pure eager mode
    """
    hook = smd.KerasHook(out_dir=out_dir, save_all=True, save_config=SaveConfig(save_interval=3))
    helper_keras_fit(trial_dir=out_dir, hook=hook, eager=tf_eager_mode, run_eagerly=True)

    trial = smd.create_trial(path=out_dir)
    assert len(trial.tensor_names()) == (12 if is_tf_2_2() else 13)
    assert len(trial.tensor_names(collection=CollectionKeys.BIASES)) == 2
    assert len(trial.tensor_names(collection=CollectionKeys.WEIGHTS)) == 2
    assert len(trial.tensor_names(collection=CollectionKeys.OPTIMIZER_VARIABLES)) == 5


<<<<<<< HEAD
@pytest.mark.skip  # skip until aws tf update
def test_model_inputs_and_outputs(out_dir, tf_eager_mode):
    # explicitly save INPUTS and OUTPUTS
    include_collections = [CollectionKeys.INPUTS, CollectionKeys.OUTPUTS]
    hook = smd.KerasHook(out_dir=out_dir, include_collections=include_collections)

    helper_keras_fit(
        trial_dir=out_dir,
        hook=hook,
        eager=tf_eager_mode,
        steps=["train", "eval", "predict", "train"],
    )
    trial = smd.create_trial(path=out_dir)
    assert len(trial.steps(mode=ModeKeys.TRAIN)) == 3
    assert len(trial.tensor_names(collection=CollectionKeys.OUTPUTS)) == 2
    assert len(trial.tensor_names(collection=CollectionKeys.INPUTS)) == 1

    for tname in trial.tensor_names(collection=CollectionKeys.OUTPUTS):
        output = trial.tensor(tname)
        assert tname in ["y", "y_pred"]
        assert output.value(0) is not None
    # Check the shape of output tensors
    assert trial.tensor("y").value(0).shape[1] == 1  # label
    assert trial.tensor("y_pred").value(0).shape[1] == 10  # Output probability for each class


@pytest.mark.skip  # skip until aws tf update
def test_save_gradients(out_dir, tf_eager_mode):
    # explicitly save INPUTS and OUTPUTS
    include_collections = [CollectionKeys.GRADIENTS]
    hook = smd.KerasHook(out_dir=out_dir, include_collections=include_collections)

    helper_keras_fit(
        trial_dir=out_dir,
        hook=hook,
        eager=tf_eager_mode,
        steps=["train", "eval", "predict", "train"],
    )
    trial = smd.create_trial(path=out_dir)
    assert len(trial.tensor_names(collection=CollectionKeys.GRADIENTS)) == 4

    for tname in trial.tensor_names(collection=CollectionKeys.GRADIENTS):
        output = trial.tensor(tname)
        assert output.value(0) is not None


@pytest.mark.parametrize("tf_eager_mode", [True, False])
def test_save_layer_inputs_and_outputs(out_dir, tf_eager_mode):
    # explicitly save INPUTS and OUTPUTS
    include_collections = [CollectionKeys.INPUTS, CollectionKeys.OUTPUTS]
    hook = smd.KerasHook(out_dir=out_dir, include_collections=include_collections)

    helper_keras_fit(
        trial_dir=out_dir,
        hook=hook,
        eager=tf_eager_mode,
        steps=["train", "eval", "predict", "train"],
    )
    trial = smd.create_trial(path=out_dir)
    assert len(trial.tensor_names(collection=CollectionKeys.INPUTS)) == 4
    assert len(trial.tensor_names(collection=CollectionKeys.OUTPUTS)) == 4

    # Check that output of layer is equal to the input of the next
    boolean_matrix = trial.tensor("flatten/outputs").value(0) == trial.tensor("dense/inputs").value(
        0
    )
    assert boolean_matrix.all()
    boolean_matrix = trial.tensor("dense/outputs").value(0) == trial.tensor("dropout/inputs").value(
        0
    )
    assert boolean_matrix.all()
    boolean_matrix = trial.tensor("dropout/outputs").value(0) == trial.tensor(
        "dense_1/inputs"
    ).value(0)
    assert boolean_matrix.all()


def test_save_custom_tensors(out_dir, tf_eager_mode):
    include_collections = ["custom_coll"]
    hook = smd.KerasHook(out_dir=out_dir, include_collections=include_collections)
    t1 = tf.constant([0, 1, 1, 2, 3, 5, 8, 13, 21, 34])
    t2 = tf.Variable([5 + 4j, 6 + 1j])
    t3 = tf.Variable([False, False, False, True])
    hook.save_custom_tensor("custom_tensor_1", t1, include_collections)
    hook.save_custom_tensor("custom_tensor_2", t2, include_collections)
    hook.save_custom_tensor("custom_tensor_3", t3, include_collections)

    helper_keras_fit(
        trial_dir=out_dir,
        hook=hook,
        eager=tf_eager_mode,
        steps=["train", "eval", "predict", "train"],
    )
    trial = smd.create_trial(path=out_dir)
    assert len(trial.steps(mode=ModeKeys.TRAIN)) == 3
    for tname in trial.tensor_names(collection="custom_coll"):
        assert trial.tensor(tname).value(0) is not None
=======
def test_keras_to_estimator(out_dir, tf_eager_mode):
    if not tf_eager_mode:
        tf.compat.v1.disable_eager_execution()
        tf.compat.v1.reset_default_graph()

    tf.keras.backend.clear_session()

    model = tf.keras.models.Sequential(
        [
            tf.keras.layers.Dense(16, activation="relu", input_shape=(4,)),
            tf.keras.layers.Dropout(0.2),
            tf.keras.layers.Dense(1, activation="sigmoid"),
        ]
    )

    def input_fn():
        split = tfds.Split.TRAIN
        dataset = tfds.load("iris", split=split, as_supervised=True)
        dataset = dataset.map(lambda features, labels: ({"dense_input": features}, labels))
        dataset = dataset.batch(32).repeat()
        return dataset

    model.compile(loss="categorical_crossentropy", optimizer="adam")
    model.summary()

    keras_estimator = tf.keras.estimator.model_to_estimator(keras_model=model, model_dir=out_dir)

    hook = smd.EstimatorHook(out_dir)

    hook.set_mode(smd.modes.TRAIN)
    keras_estimator.train(input_fn=input_fn, steps=25, hooks=[hook])

    hook.set_mode(smd.modes.EVAL)
    eval_result = keras_estimator.evaluate(input_fn=input_fn, steps=10, hooks=[hook])

    from smdebug.trials import create_trial

    tr = create_trial(out_dir)
    assert len(tr.tensor_names()) == 1
    assert len(tr.steps()) == 2
    assert len(tr.steps(smd.modes.TRAIN)) == 1
    assert len(tr.steps(smd.modes.EVAL)) == 1
>>>>>>> 7821af7b
<|MERGE_RESOLUTION|>--- conflicted
+++ resolved
@@ -659,7 +659,6 @@
     assert len(trial.tensor_names(collection=CollectionKeys.OPTIMIZER_VARIABLES)) == 5
 
 
-<<<<<<< HEAD
 @pytest.mark.skip  # skip until aws tf update
 def test_model_inputs_and_outputs(out_dir, tf_eager_mode):
     # explicitly save INPUTS and OUTPUTS
@@ -757,7 +756,8 @@
     assert len(trial.steps(mode=ModeKeys.TRAIN)) == 3
     for tname in trial.tensor_names(collection="custom_coll"):
         assert trial.tensor(tname).value(0) is not None
-=======
+
+
 def test_keras_to_estimator(out_dir, tf_eager_mode):
     if not tf_eager_mode:
         tf.compat.v1.disable_eager_execution()
@@ -799,5 +799,4 @@
     assert len(tr.tensor_names()) == 1
     assert len(tr.steps()) == 2
     assert len(tr.steps(smd.modes.TRAIN)) == 1
-    assert len(tr.steps(smd.modes.EVAL)) == 1
->>>>>>> 7821af7b
+    assert len(tr.steps(smd.modes.EVAL)) == 1