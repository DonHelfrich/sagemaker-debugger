--- conflicted
+++ resolved
@@ -160,11 +160,7 @@
         if eager:
             assert len(tr.tensor_names()) == (6 + 1 + 2 if is_tf_2_2() else 6 + 1 + 3)
             # 6 weights, 1 loss, 3 metrics for Tf 2.1
-<<<<<<< HEAD
-            # 6 weights, 1 loss, 2 metrics for Tf 2.1
-=======
             # 6 weights, 1 loss, 2 metrics for Tf 2.2
->>>>>>> 516e87f7
         else:
             assert len(tr.tensor_names()) == (6 + 6 + 1 + 3 + strategy.num_replicas_in_sync * 3 + 5)
     else:
